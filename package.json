--- conflicted
+++ resolved
@@ -6,14 +6,10 @@
         "build": "npx tailwindcss -i ./app/static/css/input.css -o ./app/static/css/output.css --minify"
     },
     "devDependencies": {
-<<<<<<< HEAD
+
         "tailwindcss": "^3.4.1",
         "postcss": "^8.4.23",
         "autoprefixer": "^10.4.14"
-=======
-        "autoprefixer": "^10.4.21",
-        "postcss": "^8.5.6",
-        "tailwindcss": "^3.4.18"
->>>>>>> 5a53f574
+
     }
 }