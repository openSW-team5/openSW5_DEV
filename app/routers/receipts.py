# app/routers/receipts.py
from fastapi import APIRouter, UploadFile, File, HTTPException, Path, Request
from fastapi.responses import JSONResponse
from pydantic import BaseModel, Field, field_validator
from typing import List, Optional, Literal
from datetime import datetime
import os
import sqlite3

from app.services.parse_ocr import parse_receipt_bytes
from app.services.auth import require_user_id  # ✅ 세션 기반 user_id 가져오기

try:
    from dotenv import load_dotenv
    load_dotenv()
except Exception:
    pass

router = APIRouter(prefix="/receipts", tags=["receipts"])

MAX_UPLOAD_MB = int(os.getenv("MAX_UPLOAD_MB", "5"))
ALLOWED_MIMES = {
    "image/jpeg",
    "image/png",
    "image/heic",
    "image/heif",
    "application/octet-stream",
}


# ---------- Schemas ----------
class ReceiptItemIn(BaseModel):
    name: str
    qty: int = Field(gt=0)
    price: int = Field(ge=0)
    category: Optional[str] = None


class ReceiptConfirmIn(BaseModel):
    # ⚠️ 클라이언트에서 보내더라도 무시하고, 서버에서 세션 기준으로 user_id 사용
    user_id: Optional[int] = None

    merchant: str
    purchased_at: str  # YYYY-MM-DD
    items: List[ReceiptItemIn]
    total: int = Field(ge=0)
    status: Literal["PENDING", "CONFIRMED"] = "CONFIRMED"
    type: Literal["expense", "income", "transfer"] = "expense"
    category: Optional[str] = None
    image_path: Optional[str] = None

    @field_validator("purchased_at")
    @classmethod
    def _v_date(cls, v: str) -> str:
        # 날짜만 또는 날짜+시간 모두 허용
        formats = ["%Y-%m-%d", "%Y-%m-%d %H:%M:%S", "%Y-%m-%d %H:%M"]
        for fmt in formats:
            try:
                datetime.strptime(v, fmt)
                return v
            except ValueError:
                continue
        raise ValueError("purchased_at must be YYYY-MM-DD or YYYY-MM-DD HH:MM:SS")



class ReceiptUpdateIn(BaseModel):
    merchant: str
    purchased_at: str
    items: List[ReceiptItemIn]
    total: int = Field(ge=0)
    status: Literal["PENDING", "CONFIRMED"] = "CONFIRMED"
    type: Literal["expense", "income", "transfer"] = "expense"
    category: Optional[str] = None
    image_path: Optional[str] = None

    @field_validator("purchased_at")
    @classmethod
    def _v_date(cls, v: str) -> str:
        # 날짜만 또는 날짜+시간 모두 허용
        formats = ["%Y-%m-%d", "%Y-%m-%d %H:%M:%S", "%Y-%m-%d %H:%M"]
        for fmt in formats:
            try:
                datetime.strptime(v, fmt)
                return v
            except ValueError:
                continue
        raise ValueError("purchased_at must be YYYY-MM-DD or YYYY-MM-DD HH:MM:SS")



class ReceiptRow(BaseModel):
    id: int
    user_id: int
    merchant: str
    total: int
    purchased_at: str
    status: Literal["PENDING", "CONFIRMED"]
    type: Literal["expense", "income", "transfer"] = "expense"
    category: Optional[str] = None
    image_path: Optional[str] = None
    created_at: Optional[str] = None


class ReceiptDetailItem(BaseModel):
    id: int
    name: str
    qty: int
    price: int
    category: Optional[str] = None
    subtotal: int


class ReceiptDetail(BaseModel):
    id: int
    user_id: int
    merchant: str
    total: int
    purchased_at: str
    status: Literal["PENDING", "CONFIRMED"]
    type: Literal["expense", "income", "transfer"] = "expense"
    category: Optional[str] = None
    image_path: Optional[str] = None
    created_at: Optional[str] = None
    updated_at: Optional[str] = None
    items: List[ReceiptDetailItem]


# ---------- Endpoints ----------

@router.get("", response_model=dict)
def list_receipts(
    request: Request,
    limit: int = 50,
    offset: int = 0,
):
    """
    로그인한 사용자의 영수증 목록 (Soft Delete 제외)
    """
    user_id = require_user_id(request)

    from app.db.util import get_conn
    with get_conn() as conn:
        rows = conn.execute(
            """
            SELECT id, user_id, merchant, total, purchased_at, status, type, category, image_path, created_at
            FROM receipts
            WHERE is_deleted = 0
              AND user_id = ?
            ORDER BY id DESC
            LIMIT ? OFFSET ?
            """,
            (user_id, limit, offset),
        ).fetchall()

        data = [
            ReceiptRow(
                id=r["id"],
                user_id=r["user_id"],
                merchant=r["merchant"],
                total=r["total"],
                purchased_at=r["purchased_at"],
                status=r["status"],
                type=r["type"],
                category=r["category"],
                image_path=r["image_path"],
                created_at=r["created_at"],
            ).model_dump()
            for r in rows
        ]
        return {"status": "ok", "count": len(data), "data": data}


@router.get("/{receipt_id}", response_model=dict)
def get_receipt_detail(
    request: Request,
    receipt_id: int = Path(..., ge=1),
):
    """
    로그인한 사용자의 단일 영수증 상세
    """
    user_id = require_user_id(request)

    from app.db.util import get_conn
    with get_conn() as conn:
        r = conn.execute(
            """
<<<<<<< HEAD
            SELECT id, user_id, merchant, total, purchased_at, status,
=======
            SELECT id, user_id, merchant, total, purchased_at, status, type, category,
>>>>>>> 720fdccf
                   image_path, created_at, updated_at, is_deleted
            FROM receipts
            WHERE id = ?
            """,
            (receipt_id,),
        ).fetchone()

        # 삭제되었거나, 남의 영수증이면 404
        if (
            not r
            or r["is_deleted"] == 1
            or r["user_id"] != user_id
        ):
            raise HTTPException(status_code=404, detail="receipt not found")

        items = conn.execute(
            """
            SELECT id, name, qty, price, category, (qty * price) AS subtotal
            FROM receipt_items
            WHERE receipt_id = ?
            ORDER BY id ASC
            """,
            (receipt_id,),
        ).fetchall()

        detail = ReceiptDetail(
            id=r["id"],
            user_id=r["user_id"],
            merchant=r["merchant"],
            total=r["total"],
            purchased_at=r["purchased_at"],
            status=r["status"],
            type=r["type"],
            category=r["category"],
            image_path=r["image_path"],
            created_at=r["created_at"],
            updated_at=r["updated_at"],
            items=[
                ReceiptDetailItem(
                    id=it["id"],
                    name=it["name"],
                    qty=it["qty"],
                    price=it["price"],
                    category=it["category"],
                    subtotal=it["subtotal"],
                )
                for it in items
            ],
        )
        return {"status": "ok", "data": detail.model_dump()}


@router.post("/upload", response_model=dict)
async def upload_receipt(
    request: Request,
    file: UploadFile = File(...),
):
    """
    OCR용 이미지 업로드 (DB 저장 X, OCR만 수행)
    로그인 필요 → 세션 체크만.
    """
    _ = require_user_id(request)

    if file.content_type not in ALLOWED_MIMES:
        raise HTTPException(status_code=400, detail=f"허용되지 않은 파일 형식: {file.content_type}")

    raw = await file.read()
    size_mb = len(raw) / (1024 * 1024)
    if size_mb > MAX_UPLOAD_MB:
        raise HTTPException(status_code=400, detail=f"파일이 너무 큽니다. 최대 {MAX_UPLOAD_MB}MB 허용")

    try:
        ocr_json = parse_receipt_bytes(
            file_bytes=raw,
            filename=file.filename or "receipt.jpg",
            content_type=file.content_type or "image/jpeg",
        )
        return JSONResponse({"status": "ok", "ocr_raw": ocr_json})
    except Exception as e:
        raise HTTPException(status_code=500, detail=f"OCR 처리 실패: {e}")


@router.post("/confirm", response_model=dict)
def confirm_receipt(
    request: Request,
    payload: ReceiptConfirmIn,
):
    """
    OCR 결과 + 사용자 수정을 반영해 영수증을 확정 저장
    user_id는 세션에서 가져옴 (payload.user_id는 무시)
    """
    user_id = require_user_id(request)

    if not payload.items:
        raise HTTPException(status_code=400, detail="items 최소 1개 필요")

    # 서버에서 총액 재계산
    calc_total = sum(it.qty * it.price for it in payload.items)

    from app.db.util import get_conn
    try:
        with get_conn() as conn:
            cur = conn.cursor()
            cur.execute(
                """
                INSERT INTO receipts (user_id, merchant, total, purchased_at, status, type, category, image_path)
                VALUES (?, ?, ?, ?, ?, ?, ?, ?)
                """,
                (
                    user_id,
                    payload.merchant.strip(),
                    calc_total,
                    payload.purchased_at.strip(),
                    payload.status,
                    payload.type,
                    payload.category.strip() if payload.category else None,
                    payload.image_path.strip() if payload.image_path else None,
                ),
            )
            receipt_id = cur.lastrowid

            for it in payload.items:
                cur.execute(
                    """
                    INSERT INTO receipt_items (receipt_id, name, qty, price, category)
                    VALUES (?, ?, ?, ?, ?)
                    """,
                    (
                        receipt_id,
                        it.name.strip(),
                        it.qty,
                        it.price,
                        it.category.strip() if it.category else None,
                    ),
                )

            return {
                "status": "ok",
                "receipt_id": receipt_id,
                "saved_total": calc_total,
                "items_saved": len(payload.items),
            }
    except sqlite3.IntegrityError as e:
        if "uq_receipt_dedup" in str(e) or "UNIQUE constraint failed" in str(e):
            raise HTTPException(
                status_code=409,
                detail="이미 저장된 영수증일 수 있어요(중복 가능성).",
            )
        raise
    except Exception as e:
        raise HTTPException(status_code=500, detail=f"DB 저장 실패: {e}")


@router.post("/{receipt_id}/update", response_model=dict)
def update_receipt(
    request: Request,
    receipt_id: int = Path(..., ge=1),
    payload: ReceiptUpdateIn = ...,
):
    """
    로그인한 사용자의 영수증만 수정 가능
    """
    user_id = require_user_id(request)

    if not payload.items:
        raise HTTPException(status_code=400, detail="items 최소 1개 필요")

    calc_total = sum(it.qty * it.price for it in payload.items)

    from app.db.util import get_conn
    with get_conn() as conn:
        cur = conn.cursor()

        # 존재/삭제/소유자 여부 체크
        row = cur.execute(
            "SELECT id, user_id, is_deleted FROM receipts WHERE id = ?",
            (receipt_id,),
        ).fetchone()
        if (
            not row
            or row["is_deleted"] == 1
            or row["user_id"] != user_id
        ):
            raise HTTPException(status_code=404, detail="receipt not found")

        # 본문 업데이트
        cur.execute(
            """
            UPDATE receipts
               SET merchant = ?, total = ?, purchased_at = ?, status = ?, type = ?, category = ?, image_path = ?, updated_at = datetime('now')
             WHERE id = ? AND is_deleted = 0
            """,
            (
                payload.merchant.strip(),
                calc_total,
                payload.purchased_at.strip(),
                payload.status,
                payload.type,
                payload.category.strip() if payload.category else None,
                payload.image_path.strip() if payload.image_path else None,
                receipt_id,
            ),
        )

        # 품목 전량 삭제 후 재입력
        cur.execute("DELETE FROM receipt_items WHERE receipt_id = ?", (receipt_id,))
        for it in payload.items:
            cur.execute(
                """
                INSERT INTO receipt_items (receipt_id, name, qty, price, category)
                VALUES (?, ?, ?, ?, ?)
                """,
                (
                    receipt_id,
                    it.name.strip(),
                    it.qty,
                    it.price,
                    it.category.strip() if it.category else None,
                ),
            )

        return {
            "status": "ok",
            "receipt_id": receipt_id,
            "saved_total": calc_total,
            "items_saved": len(payload.items),
        }


@router.post("/{receipt_id}/delete", response_model=dict)
def soft_delete_receipt(
    request: Request,
    receipt_id: int = Path(..., ge=1),
):
    """
    로그인한 사용자의 영수증만 Soft Delete
    """
    user_id = require_user_id(request)

    from app.db.util import get_conn
    with get_conn() as conn:
        cur = conn.cursor()
        cur.execute(
            """
            UPDATE receipts
               SET is_deleted = 1,
                   updated_at = datetime('now')
             WHERE id = ?
               AND user_id = ?
               AND is_deleted = 0
            """,
            (receipt_id, user_id),
        )
        if cur.rowcount == 0:
            raise HTTPException(
                status_code=404,
                detail="receipt not found or already deleted",
            )
        return {"status": "ok", "receipt_id": receipt_id, "deleted": True}<|MERGE_RESOLUTION|>--- conflicted
+++ resolved
@@ -185,11 +185,8 @@
     with get_conn() as conn:
         r = conn.execute(
             """
-<<<<<<< HEAD
+
             SELECT id, user_id, merchant, total, purchased_at, status,
-=======
-            SELECT id, user_id, merchant, total, purchased_at, status, type, category,
->>>>>>> 720fdccf
                    image_path, created_at, updated_at, is_deleted
             FROM receipts
             WHERE id = ?
