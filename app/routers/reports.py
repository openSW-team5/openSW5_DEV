# app/routers/reports.py
from fastapi import APIRouter, Query, Request
<<<<<<< HEAD
from fastapi.responses import HTMLResponse
from fastapi.templating import Jinja2Templates
from typing import Optional
=======
from pydantic import BaseModel
from typing import List, Optional
from datetime import datetime

from app.db.util import get_conn
from app.services.auth import require_user_id  # ✅ 세션 기반 user_id
>>>>>>> 80eecc3b

router = APIRouter(prefix="/reports", tags=["reports"])
templates = Jinja2Templates(directory="app/templates")

@router.get("/", response_class=HTMLResponse)
def card_settings_page(request: Request):
    """카드 설정 페이지"""
    return templates.TemplateResponse(
        "pages/card_settings.html",
        {"request": request, "title": "카드 설정"}
    )


# ---------- Pydantic Schemas (대시보드용) ----------

class CategorySummary(BaseModel):
    category: str
    amount: int
    ratio: float  # 전체 합 대비 비율 (0.0 ~ 1.0)


class RecentReceipt(BaseModel):
    id: int
    merchant: str
    total: int
    purchased_at: str
    status: str


class DashboardOverview(BaseModel):
    month: str              # "YYYY-MM"
    total: int              # 해당 월 총 지출
    categories: List[CategorySummary]
    recent: List[RecentReceipt]


# =========================
# 1. /reports/monthly (사용자별)
# =========================

@router.get("/monthly", response_model=dict)
def monthly_report(
    request: Request,
    month: Optional[str] = Query(
        None,
        description="YYYY-MM (예: 2025-09)"
    ),
):
    """
    로그인한 사용자 기준 월별 합계/카테고리 합계
    - month가 없으면: 최근 6개월치 한꺼번에 반환
    - month가 있으면: 해당 월만 상세 반환
    """
    user_id = require_user_id(request)

    with get_conn() as conn:
        cur = conn.cursor()

        if month:
            # 1) 해당 월 총합
            total = cur.execute(
                """
                SELECT
                  substr(purchased_at, 1, 7) AS month,
                  SUM(total) AS month_total
                FROM receipts
                WHERE user_id = ?
                  AND status = 'CONFIRMED'
                  AND is_deleted = 0
                  AND substr(purchased_at, 1, 7) = ?
                GROUP BY substr(purchased_at, 1, 7)
                """,
                (user_id, month),
            ).fetchone()

            # 2) 해당 월 카테고리별 합계
            cats = cur.execute(
                """
                SELECT
                  substr(r.purchased_at, 1, 7) AS month,
                  COALESCE(ri.category, '미분류') AS category,
                  SUM(ri.qty * ri.price) AS category_total
                FROM receipts r
                JOIN receipt_items ri ON ri.receipt_id = r.id
                WHERE r.user_id = ?
                  AND r.status = 'CONFIRMED'
                  AND r.is_deleted = 0
                  AND substr(r.purchased_at, 1, 7) = ?
                GROUP BY substr(r.purchased_at, 1, 7),
                         COALESCE(ri.category, '미분류')
                ORDER BY category_total DESC
                """,
                (user_id, month),
            ).fetchall()

            return {
                "status": "ok",
                "month": month,
                "total": (total["month_total"] if total else 0),
                "by_category": [
                    {"category": r["category"], "total": r["category_total"]}
                    for r in cats
                ],
            }

        # month가 없는 경우 → 최근 6개월
        totals = cur.execute(
            """
            SELECT
              substr(purchased_at, 1, 7) AS month,
              SUM(total) AS month_total
            FROM receipts
            WHERE user_id = ?
              AND status = 'CONFIRMED'
              AND is_deleted = 0
            GROUP BY substr(purchased_at, 1, 7)
            ORDER BY month DESC
            LIMIT 6
            """,
            (user_id,),
        ).fetchall()

        months = [r["month"] for r in totals]

        if months:
            cats = cur.execute(
                """
                SELECT
                  substr(r.purchased_at, 1, 7) AS month,
                  COALESCE(ri.category, '미분류') AS category,
                  SUM(ri.qty * ri.price) AS category_total
                FROM receipts r
                JOIN receipt_items ri ON ri.receipt_id = r.id
                WHERE r.user_id = ?
                  AND r.status = 'CONFIRMED'
                  AND r.is_deleted = 0
                  AND substr(r.purchased_at, 1, 7) IN ({})
                GROUP BY substr(r.purchased_at, 1, 7),
                         COALESCE(ri.category, '미분류')
                ORDER BY month DESC, category_total DESC
                """.format(",".join("?" * len(months))),
                (user_id, *months),
            ).fetchall()
        else:
            cats = []

        by_month = {m: {"total": 0, "by_category": []} for m in months}
        for r in totals:
            by_month[r["month"]]["total"] = r["month_total"]
        for r in cats:
            by_month[r["month"]]["by_category"].append(
                {
                    "category": r["category"],
                    "total": r["category_total"],
                }
            )

        return {"status": "ok", "months": by_month}


# =========================
# 2. /reports/overview (대시보드용, 사용자별)
# =========================

@router.get("/overview", response_model=dict)
def get_overview(
    request: Request,
    month: Optional[str] = Query(
        default=None,
        description="조회할 월 (YYYY-MM). 비우면 이번 달."
    ),
):
    """
    로그인한 사용자 기준 대시보드용 개요 데이터:
    - 해당 월 총 지출
    - 카테고리별 합계 + 비율
    - 최근 5건 영수증
    """
    user_id = require_user_id(request)

    # month 파라미터 없으면 현재 월로
    if not month:
        month = datetime.now().strftime("%Y-%m")

    with get_conn() as conn:
        cur = conn.cursor()

        # 1) 해당 월 총 지출 (소프트 삭제 제외)
        row_total = cur.execute(
            """
            SELECT COALESCE(SUM(total), 0) AS total
            FROM receipts
            WHERE user_id = ?
              AND status = 'CONFIRMED'
              AND is_deleted = 0
              AND substr(purchased_at, 1, 7) = ?
            """,
            (user_id, month),
        ).fetchone()
        month_total = row_total["total"] if row_total and row_total["total"] is not None else 0

        # 2) 카테고리별 합계
        rows_cat = cur.execute(
            """
            SELECT
              COALESCE(ri.category, '미분류') AS category,
              SUM(ri.qty * ri.price) AS amount
            FROM receipts r
            JOIN receipt_items ri ON ri.receipt_id = r.id
            WHERE r.user_id = ?
              AND r.status = 'CONFIRMED'
              AND r.is_deleted = 0
              AND substr(r.purchased_at, 1, 7) = ?
            GROUP BY COALESCE(ri.category, '미분류')
            ORDER BY amount DESC
            """,
            (user_id, month),
        ).fetchall()

        categories: List[CategorySummary] = []
        for r in rows_cat:
            amount = r["amount"] or 0
            ratio = (amount / month_total) if month_total > 0 else 0.0
            categories.append(
                CategorySummary(
                    category=r["category"],
                    amount=amount,
                    ratio=ratio,
                )
            )

        # 3) 최근 5건 영수증
        rows_recent = cur.execute(
            """
            SELECT
              id, merchant, total, purchased_at, status
            FROM receipts
            WHERE user_id = ?
              AND status = 'CONFIRMED'
              AND is_deleted = 0
              AND substr(purchased_at, 1, 7) = ?
            ORDER BY purchased_at DESC, id DESC
            LIMIT 5
            """,
            (user_id, month),
        ).fetchall()

        recent_list: List[RecentReceipt] = [
            RecentReceipt(
                id=r["id"],
                merchant=r["merchant"],
                total=r["total"],
                purchased_at=r["purchased_at"],
                status=r["status"],
            )
            for r in rows_recent
        ]

    overview = DashboardOverview(
        month=month,
        total=month_total,
        categories=categories,
        recent=recent_list,
    )

    return {
        "status": "ok",
        "data": overview.model_dump(),
    }<|MERGE_RESOLUTION|>--- conflicted
+++ resolved
@@ -1,17 +1,16 @@
 # app/routers/reports.py
 from fastapi import APIRouter, Query, Request
-<<<<<<< HEAD
+
 from fastapi.responses import HTMLResponse
 from fastapi.templating import Jinja2Templates
 from typing import Optional
-=======
 from pydantic import BaseModel
 from typing import List, Optional
 from datetime import datetime
 
 from app.db.util import get_conn
 from app.services.auth import require_user_id  # ✅ 세션 기반 user_id
->>>>>>> 80eecc3b
+
 
 router = APIRouter(prefix="/reports", tags=["reports"])
 templates = Jinja2Templates(directory="app/templates")
