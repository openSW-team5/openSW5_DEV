--- conflicted
+++ resolved
@@ -86,11 +86,9 @@
         if v is None:
             return v
         v = v.strip()
-<<<<<<< HEAD
-=======
+
         if not v:  # 빈 문자열이면 None으로 처리
             return None
->>>>>>> 720fdccf
         if "@" not in v or "." not in v:
             raise ValueError("invalid email format")
         return v
@@ -303,10 +301,9 @@
 
 @router.get("/user", response_class=HTMLResponse)
 async def user_page(request: Request):
-<<<<<<< HEAD
 
     return templates.TemplateResponse("pages/user.html", {"request": request})
-=======
+
     # 세션에서 user_id 가져오기
     user_id = getattr(request.state, "user_id", None)
 
@@ -350,14 +347,14 @@
         },
     )
 
->>>>>>> 720fdccf
+
 
 @router.get("/notifications", response_class=HTMLResponse)
 async def notifications_page(request: Request):
     """알림 페이지"""
     return templates.TemplateResponse("pages/notifications.html", {"request": request, "title": "알림"})
 
-<<<<<<< HEAD
+
     # 세션에서 user_id 가져오기
     user_id = getattr(request.state, "user_id", None)
 
@@ -401,8 +398,6 @@
         },
     )
 
-=======
->>>>>>> 720fdccf
 
 # ==========================
 #   로그아웃
@@ -419,8 +414,5 @@
 
 @router.get("/me-test")
 def me_test(request: Request):
-<<<<<<< HEAD
     return {"user_id": getattr(request.state, "user_id", None)}
-=======
-    return {"user_id": getattr(request.state, "user_id", None)}
->>>>>>> 720fdccf
+
