--- conflicted
+++ resolved
@@ -99,7 +99,6 @@
         {"request": request, "title": "카테고리 편집"}
     )
 
-<<<<<<< HEAD
 @app.get("/receipts/confirm", response_class=HTMLResponse)
 def receipt_confirm_page(request: Request):
     return templates.TemplateResponse(
@@ -108,8 +107,7 @@
     )
 
 # ✅ 라우터 등록
-=======
->>>>>>> a8004d9a
+
 app.include_router(health.router)
 app.include_router(receipts.router)
 app.include_router(users.router)
