--- conflicted
+++ resolved
@@ -27,251 +27,12 @@
         <h1 class="font-montserrat font-bold text-[25px] text-text">통계</h1>
     </div>
 
-<<<<<<< HEAD
-    <!-- Chart Card -->
-    <div class="bg-white rounded-[20px] shadow-[0px_8px_33px_-9px_rgba(0,0,0,0.15)] p-6 mb-8">
-        <!-- Chart with grid lines -->
-        <div class="relative h-[183px]">
-            <!-- Y-axis labels -->
-            <div class="absolute left-0 top-0 bottom-0 w-[30px] flex flex-col justify-between text-right pr-3">
-                <span class="font-montserrat font-semibold text-[10px] text-gray-light">￦40K</span>
-                <span class="font-montserrat font-semibold text-[10px] text-gray-light">￦30K</span>
-                <span class="font-montserrat font-semibold text-[10px] text-text">￦20K</span>
-                <span class="font-montserrat font-semibold text-[10px] text-gray-light">￦10K</span>
-                <span class="font-montserrat font-semibold text-[10px] text-gray-light">￦5K</span>
-                <span class="font-montserrat font-semibold text-[10px] text-gray-light">￦1K</span>
-                <span class="font-montserrat font-semibold text-[10px] text-gray-light">￦0.5K</span>
-            </div>
-
-            <!-- Chart area -->
-            <div class="absolute left-[50px] right-0 top-0 bottom-0">
-                <!-- Grid lines -->
-                <div class="absolute inset-0 flex flex-col justify-between">
-                    <div class="border-t border-dashed border-[#F4F4F4]"></div>
-                    <div class="border-t border-dashed border-[#F4F4F4]"></div>
-                    <div class="border-t border-dashed border-[#F4F4F4]"></div>
-                    <div class="border-t border-dashed border-[#F4F4F4]"></div>
-                    <div class="border-t border-dashed border-[#F4F4F4]"></div>
-                    <div class="border-t border-dashed border-[#F4F4F4]"></div>
-                    <div class="border-t border-dashed border-[#F4F4F4]"></div>
-                </div>
-
-                <!-- Chart line (simplified) -->
-                <svg class="absolute inset-0 w-full h-full" viewBox="0 0 272 152" preserveAspectRatio="none">
-                    <!-- Gradient fill -->
-                    <defs>
-                        <linearGradient id="chartGradient" x1="0%" y1="0%" x2="0%" y2="100%">
-                            <stop offset="0%" style="stop-color: rgba(180, 222, 0, 0.47); stop-opacity: 1" />
-                            <stop offset="100%" style="stop-color: rgba(196, 196, 196, 0); stop-opacity: 0" />
-                        </linearGradient>
-                    </defs>
-                    <path d="M0 100 L68 80 L136 60 L204 40 L272 30 L272 152 L0 152 Z" fill="url(#chartGradient)" />
-                    <path d="M0 100 L68 80 L136 60 L204 40 L272 30" stroke="#B4DE00" stroke-width="2" fill="none" />
-                    <circle cx="272" cy="30" r="4" fill="white" stroke="#B4DE00" stroke-width="2" />
-                </svg>
-
-                <!-- X-axis labels -->
-                <div class="absolute bottom-[-20px] left-0 right-0 flex justify-between px-2">
-                    <span class="font-montserrat font-semibold text-[10px] text-gray-light">Jan</span>
-                    <span class="font-montserrat font-semibold text-[10px] text-gray-light">Feb</span>
-                    <span class="font-montserrat font-semibold text-[10px] text-gray-light">Mar</span>
-                    <span class="font-montserrat font-semibold text-[10px] text-text">Apr</span>
-                    <span class="font-montserrat font-semibold text-[10px] text-gray-light">May</span>
-                </div>
-
-                <!-- Tooltip -->
-                <div class="absolute top-[20px] right-[10px] bg-white px-3 py-1 rounded shadow-sm">
-                    <span class="font-montserrat font-semibold text-[15px] text-text">￦ 20,000</span>
-                </div>
-            </div>
-        </div>
-    </div>
-
-    <!-- History Header with View Toggle -->
-    <div class="relative mb-5 h-[35px]">
-        <!-- Search Icon: left: 44px - 20px(padding) = 24px -->
-        <a
-            href="/search"
-            class="absolute left-[24px] top-0 w-[35px] h-[35px] flex items-center justify-center cursor-pointer">
-            <svg width="35" height="35" viewBox="0 0 35 35" fill="none">
-                <g clip-path="url(#clip0_207_1318)">
-                    <path
-                        d="M15.3125 26.25C21.3531 26.25 26.25 21.3531 26.25 15.3125C26.25 9.27189 21.3531 4.375 15.3125 4.375C9.27189 4.375 4.375 9.27189 4.375 15.3125C4.375 21.3531 9.27189 26.25 15.3125 26.25Z"
-                        stroke="black"
-                        stroke-width="2.5"
-                        stroke-linecap="round"
-                        stroke-linejoin="round" />
-                    <path
-                        d="M23.0467 23.0466L30.625 30.625"
-                        stroke="black"
-                        stroke-width="2.5"
-                        stroke-linecap="round"
-                        stroke-linejoin="round" />
-                </g>
-                <defs>
-                    <clipPath id="clip0_207_1318">
-                        <rect width="35" height="35" fill="white" />
-                    </clipPath>
-                </defs>
-            </svg>
-        </a>
-
-        <!-- History Title: left: 167px - 20px(padding) = 147px -->
-        <h2
-            class="absolute left-[147px] top-[2.5px] w-[94px] h-[30px] font-montserrat font-bold text-[25px] leading-[30px] text-text flex items-center justify-center">
-            History
-        </h2>
-
-        <!-- Month/List Toggle: left: 321px - 20px(padding) = 301px -->
-        <div class="absolute left-[301px] top-[3px] w-[71px] h-[29px] flex relative">
-            <svg
-                width="71"
-                height="29"
-                viewBox="0 0 71 29"
-                fill="none"
-                xmlns="http://www.w3.org/2000/svg"
-                class="absolute inset-0">
-                <rect width="71" height="29" rx="10" fill="#F0F0F0" />
-            </svg>
-            <button
-                id="calendarViewBtn"
-                class="relative w-[30px] h-[25px] m-[2px] rounded-[10px] flex items-center justify-center z-0 transition-colors">
-                <svg width="23" height="23" viewBox="0 0 23 23" fill="none">
-                    <g clip-path="url(#clip_calendar)">
-                        <path
-                            opacity="0.2"
-                            d="M3.59375 7.90625H19.4062V4.3125C19.4062 4.12188 19.3305 3.93906 19.1957 3.80427C19.0609 3.66948 18.8781 3.59375 18.6875 3.59375H4.3125C4.12188 3.59375 3.93906 3.66948 3.80427 3.80427C3.66948 3.93906 3.59375 4.12188 3.59375 4.3125V7.90625Z"
-                            fill="black" />
-                        <path
-                            d="M18.6875 3.59375H4.3125C3.91555 3.59375 3.59375 3.91555 3.59375 4.3125V18.6875C3.59375 19.0845 3.91555 19.4062 4.3125 19.4062H18.6875C19.0845 19.4062 19.4062 19.0845 19.4062 18.6875V4.3125C19.4062 3.91555 19.0845 3.59375 18.6875 3.59375Z"
-                            stroke="black"
-                            stroke-width="1.5"
-                            stroke-linecap="round"
-                            stroke-linejoin="round" />
-                        <path
-                            d="M15.8125 2.15625V5.03125"
-                            stroke="black"
-                            stroke-width="1.5"
-                            stroke-linecap="round"
-                            stroke-linejoin="round" />
-                        <path
-                            d="M7.1875 2.15625V5.03125"
-                            stroke="black"
-                            stroke-width="1.5"
-                            stroke-linecap="round"
-                            stroke-linejoin="round" />
-                        <path
-                            d="M3.59375 7.90625H19.4062"
-                            stroke="black"
-                            stroke-width="1.5"
-                            stroke-linecap="round"
-                            stroke-linejoin="round" />
-                        <path
-                            d="M11.5 12.9375C12.0954 12.9375 12.5781 12.4548 12.5781 11.8594C12.5781 11.2639 12.0954 10.7812 11.5 10.7812C10.9046 10.7812 10.4219 11.2639 10.4219 11.8594C10.4219 12.4548 10.9046 12.9375 11.5 12.9375Z"
-                            fill="black" />
-                        <path
-                            d="M15.4531 12.9375C16.0486 12.9375 16.5312 12.4548 16.5312 11.8594C16.5312 11.2639 16.0486 10.7812 15.4531 10.7812C14.8577 10.7812 14.375 11.2639 14.375 11.8594C14.375 12.4548 14.8577 12.9375 15.4531 12.9375Z"
-                            fill="black" />
-                        <path
-                            d="M7.54688 16.5312C8.14231 16.5312 8.625 16.0486 8.625 15.4531C8.625 14.8577 8.14231 14.375 7.54688 14.375C6.95144 14.375 6.46875 14.8577 6.46875 15.4531C6.46875 16.0486 6.95144 16.5312 7.54688 16.5312Z"
-                            fill="black" />
-                        <path
-                            d="M11.5 16.5312C12.0954 16.5312 12.5781 16.0486 12.5781 15.4531C12.5781 14.8577 12.0954 14.375 11.5 14.375C10.9046 14.375 10.4219 14.8577 10.4219 15.4531C10.4219 16.0486 10.9046 16.5312 11.5 16.5312Z"
-                            fill="black" />
-                        <path
-                            d="M15.4531 16.5312C16.0486 16.5312 16.5312 16.0486 16.5312 15.4531C16.5312 14.8577 16.0486 14.375 15.4531 14.375C14.8577 14.375 14.375 14.8577 14.375 15.4531C14.375 16.0486 14.8577 16.5312 15.4531 16.5312Z"
-                            fill="black" />
-                    </g>
-                    <defs>
-                        <clipPath id="clip_calendar">
-                            <rect width="23" height="23" fill="white" />
-                        </clipPath>
-                    </defs>
-                </svg>
-            </button>
-            <button
-                id="listViewBtn"
-                class="relative w-[30px] h-[25px] m-[2px] rounded-[10px] bg-black bg-opacity-[0.39] flex items-center justify-center z-0 transition-colors">
-                <svg width="23" height="23" viewBox="0 0 23 23" fill="none">
-                    <g clip-path="url(#clip_list)">
-                        <path opacity="0.2" d="M19.4062 5.75H7.90625V17.25H19.4062V5.75Z" fill="white" />
-                        <path
-                            d="M7.90625 5.75H19.4062"
-                            stroke="white"
-                            stroke-width="1.5"
-                            stroke-linecap="round"
-                            stroke-linejoin="round" />
-                        <path
-                            d="M7.90714 11.5H19.4062"
-                            stroke="white"
-                            stroke-width="1.5"
-                            stroke-linecap="round"
-                            stroke-linejoin="round" />
-                        <path
-                            d="M7.90714 17.25H19.4062"
-                            stroke="white"
-                            stroke-width="1.5"
-                            stroke-linecap="round"
-                            stroke-linejoin="round" />
-                        <path
-                            d="M3.95312 6.82812C4.54856 6.82812 5.03125 6.34543 5.03125 5.75C5.03125 5.15457 4.54856 4.67188 3.95312 4.67188C3.35769 4.67188 2.875 5.15457 2.875 5.75C2.875 6.34543 3.35769 6.82812 3.95312 6.82812Z"
-                            fill="white" />
-                        <path
-                            d="M3.95312 12.5781C4.54856 12.5781 5.03125 12.0954 5.03125 11.5C5.03125 10.9046 4.54856 10.4219 3.95312 10.4219C3.35769 10.4219 2.875 10.9046 2.875 11.5C2.875 12.0954 3.35769 12.5781 3.95312 12.5781Z"
-                            fill="white" />
-                        <path
-                            d="M3.95312 18.3281C4.54856 18.3281 5.03125 17.8454 5.03125 17.25C5.03125 16.6546 4.54856 16.1719 3.95312 16.1719C3.35769 16.1719 2.875 16.6546 2.875 17.25C2.875 17.8454 3.35769 18.3281 3.95312 18.3281Z"
-                            fill="white" />
-                    </g>
-                    <defs>
-                        <clipPath id="clip_list">
-                            <rect width="23" height="23" fill="white" />
-                        </clipPath>
-                    </defs>
-                </svg>
-            </button>
-        </div>
-    </div>
-
-    <!-- Month Navigation (for calendar view) -->
-    <div id="month-navigation" class="hidden mb-5">
-        <div class="flex items-center justify-between">
-            <button id="prevMonthBtn" class="w-[35px] h-[35px] flex items-center justify-center">
-                <svg
-                    width="14"
-                    height="14"
-                    viewBox="0 0 14 14"
-                    fill="none"
-                    xmlns="http://www.w3.org/2000/svg"
-                    style="transform: rotate(90deg)">
-                    <path
-                        d="M11.4899 4.10156H2.51017C2.24083 4.10156 2.09044 4.38594 2.25724 4.58008L6.74708 9.78633C6.8756 9.93535 7.12306 9.93535 7.25294 9.78633L11.7428 4.58008C11.9096 4.38594 11.7592 4.10156 11.4899 4.10156Z"
-                        fill="black" />
-                </svg>
-            </button>
-            <div class="flex items-center gap-[8px]">
-                <h3 id="currentMonth" class="font-montserrat font-medium text-[20px] text-text">October</h3>
-            </div>
-            <button id="nextMonthBtn" class="w-[35px] h-[35px] flex items-center justify-center">
-                <svg
-                    width="14"
-                    height="14"
-                    viewBox="0 0 14 14"
-                    fill="none"
-                    xmlns="http://www.w3.org/2000/svg"
-                    style="transform: rotate(-90deg)">
-                    <path
-                        d="M11.4899 4.10156H2.51017C2.24083 4.10156 2.09044 4.38594 2.25724 4.58008L6.74708 9.78633C6.8756 9.93535 7.12306 9.93535 7.25294 9.78633L11.7428 4.58008C11.9096 4.38594 11.7592 4.10156 11.4899 4.10156Z"
-                        fill="black" />
-                </svg>
-            </button>
-        </div>
-=======
+
   <!-- Chart Card -->
   <div class="bg-white rounded-[20px] shadow-[0px_8px_33px_-9px_rgba(0,0,0,0.15)] p-6 mb-8">
     <div class="relative" style="height: 220px;">
       <canvas id="transactionsChart"></canvas>
->>>>>>> 62f425a0
+
     </div>
 
     <!-- Calendar View -->
@@ -283,8 +44,7 @@
     <div id="transactions-container">
         <!-- Transaction sections will be dynamically loaded here -->
     </div>
-<<<<<<< HEAD
-=======
+
   </div>
 
   <!-- Calendar View -->
@@ -297,7 +57,6 @@
     <!-- Transaction sections will be dynamically loaded here -->
   </div>
   </div>
->>>>>>> 62f425a0
 </div>
 
 <!-- 영수증 상세 모달 -->
@@ -415,129 +174,7 @@
 </div>
 
 <script>
-<<<<<<< HEAD
-    document.addEventListener('DOMContentLoaded', async function () {
-        // Year selector arrow click handler
-        const yearArrow = document.getElementById('yearArrow');
-        const yearSelect = document.getElementById('yearSelect');
-        if (yearArrow && yearSelect) {
-            yearArrow.addEventListener('click', function () {
-                yearSelect.focus();
-                yearSelect.click();
-            });
-
-            // Year change handler - update calendar when year changes
-            yearSelect.addEventListener('change', function () {
-                const selectedYear = parseInt(yearSelect.value);
-                currentDate.setFullYear(selectedYear);
-
-                // Update calendar if in calendar view
-                if (currentView === 'calendar') {
-                    updateCalendarView();
-                }
-            });
-        }
-
-        // View mode state
-        let currentView = 'list'; // 'list' or 'calendar'
-        let currentDate = new Date();
-        let receiptsData = [];
-
-        const transactionsContainer = document.getElementById('transactions-container');
-        const calendarContainer = document.getElementById('calendar-container');
-        const monthNavigation = document.getElementById('month-navigation');
-        const calendarViewBtn = document.getElementById('calendarViewBtn');
-        const listViewBtn = document.getElementById('listViewBtn');
-        const prevMonthBtn = document.getElementById('prevMonthBtn');
-        const nextMonthBtn = document.getElementById('nextMonthBtn');
-        const currentMonthText = document.getElementById('currentMonth');
-
-        // View toggle handlers
-        calendarViewBtn.addEventListener('click', function () {
-            switchView('calendar');
-        });
-
-        listViewBtn.addEventListener('click', function () {
-            switchView('list');
-        });
-
-        // Month navigation handlers
-        prevMonthBtn.addEventListener('click', function () {
-            currentDate.setMonth(currentDate.getMonth() - 1);
-            updateCalendarView();
-        });
-
-        nextMonthBtn.addEventListener('click', function () {
-            currentDate.setMonth(currentDate.getMonth() + 1);
-            updateCalendarView();
-        });
-
-        function switchView(view) {
-            currentView = view;
-
-            if (view === 'calendar') {
-                // Update button styles
-                calendarViewBtn.classList.add('bg-black', 'bg-opacity-[0.39]');
-                calendarViewBtn.querySelectorAll('path').forEach((path) => {
-                    if (path.hasAttribute('stroke')) path.setAttribute('stroke', 'white');
-                    if (path.hasAttribute('fill')) path.setAttribute('fill', 'white');
-                });
-                listViewBtn.classList.remove('bg-black', 'bg-opacity-[0.39]');
-                listViewBtn.querySelectorAll('path').forEach((path) => {
-                    if (path.hasAttribute('stroke')) path.setAttribute('stroke', 'black');
-                    if (path.hasAttribute('fill')) path.setAttribute('fill', 'black');
-                });
-
-                // Show/hide containers
-                transactionsContainer.classList.add('hidden');
-                calendarContainer.classList.remove('hidden');
-                monthNavigation.classList.remove('hidden');
-
-                updateCalendarView();
-            } else {
-                // Update button styles
-                listViewBtn.classList.add('bg-black', 'bg-opacity-[0.39]');
-                listViewBtn.querySelectorAll('path').forEach((path) => {
-                    if (path.hasAttribute('stroke')) path.setAttribute('stroke', 'white');
-                    if (path.hasAttribute('fill')) path.setAttribute('fill', 'white');
-                });
-                calendarViewBtn.classList.remove('bg-black', 'bg-opacity-[0.39]');
-                calendarViewBtn.querySelectorAll('path').forEach((path) => {
-                    if (path.hasAttribute('stroke')) path.setAttribute('stroke', 'black');
-                    if (path.hasAttribute('fill')) path.setAttribute('fill', 'black');
-                });
-
-                // Show/hide containers
-                calendarContainer.classList.add('hidden');
-                transactionsContainer.classList.remove('hidden');
-                monthNavigation.classList.add('hidden');
-
-                const groupedReceipts = groupReceiptsByDate(receiptsData);
-                renderGroupedTransactions(groupedReceipts);
-            }
-        }
-
-        function updateCalendarView() {
-            // Update month text
-            const monthNames = [
-                'January',
-                'February',
-                'March',
-                'April',
-                'May',
-                'June',
-                'July',
-                'August',
-                'September',
-                'October',
-                'November',
-                'December',
-            ];
-            currentMonthText.textContent = monthNames[currentDate.getMonth()];
-
-            // Render calendar grid
-            renderCalendarGrid();
-=======
+
 // 전역 변수
 let receiptsData = [];
 let allReceiptsData = []; // 전체 데이터 보관용
@@ -808,76 +445,14 @@
         }
         if (hasTransactions.transfer > 0) {
           amountHTML += `<div style="font-size: 8px; color: #878787; font-weight: 500;">${hasTransactions.transfer.toLocaleString()}</div>`;
->>>>>>> 62f425a0
+
         }
 
-<<<<<<< HEAD
-        function renderCalendarGrid() {
-            // Calculate first day of the month and total days
-            const year = currentDate.getFullYear();
-            const month = currentDate.getMonth();
-            const firstDay = new Date(year, month, 1);
-            const lastDay = new Date(year, month + 1, 0);
-            const daysInMonth = lastDay.getDate();
-            const startingDayOfWeek = firstDay.getDay(); // 0 = Sunday, 6 = Saturday
-
-            // Group receipts by date for this month
-            const receiptsThisMonth = receiptsData.filter((receipt) => {
-                const receiptDate = new Date(receipt.purchased_at);
-                return receiptDate.getFullYear() === year && receiptDate.getMonth() === month;
-            });
-
-            // Create a map of date -> total amount (지금은 지출만)
-            const dateTotals = {};
-            receiptsThisMonth.forEach((receipt) => {
-                const day = new Date(receipt.purchased_at).getDate();
-                if (!dateTotals[day]) {
-                    dateTotals[day] = { expense: 0 };
-                }
-                dateTotals[day].expense += receipt.total; // total은 지출 금액으로 사용
-            });
-
-            // Build calendar HTML
-            let calendarHTML = '<div class="w-full">';
-
-            // Day headers
-            calendarHTML +=
-                '<div style="display: grid; grid-template-columns: repeat(7, 1fr); gap: 8px; margin-bottom: 8px;">';
-            const dayNames = ['Sun', 'Mon', 'Tue', 'Wed', 'Thu', 'Fri', 'Sat'];
-            dayNames.forEach((day) => {
-                calendarHTML += `<div style="text-align: center; font-family: Montserrat; font-weight: 500; font-size: 12px;">${day}</div>`;
-            });
-            calendarHTML += '</div>';
-
-            // Calendar grid
-            calendarHTML += '<div style="display: grid; grid-template-columns: repeat(7, 1fr); gap: 8px;">';
-
-            // Empty cells before first day
-            for (let i = 0; i < startingDayOfWeek; i++) {
-                calendarHTML += '<div style="aspect-ratio: 1;"></div>';
-            }
-
-            // Date cells
-            for (let day = 1; day <= daysInMonth; day++) {
-                const hasTransactions = dateTotals[day];
-                let amountHTML = '';
-
-                if (hasTransactions) {
-                    if (hasTransactions.expense > 0) {
-                        amountHTML += `<div style="font-size: 10px; color: #F44336; font-weight: 500;">-${hasTransactions.expense.toLocaleString()}</div>`;
-                    }
-                }
-
-                const bgColor = hasTransactions ? '#F5F5F5' : 'transparent';
-                calendarHTML += `
-        <div style="aspect-ratio: 1; border: 1px solid #E0E0E0; border-radius: 8px; padding: 4px; display: flex; flex-direction: column; align-items: center; justify-content: flex-start; background-color: ${bgColor};">
-          <div style="font-family: Montserrat; font-size: 14px;">${day}</div>
-=======
+
       const bgColor = hasTransactions ? '#F5F5F5' : 'transparent';
       calendarHTML += `
         <div style="aspect-ratio: 1; border: 1px solid #E0E0E0; border-radius: 6px; padding: 2px; display: flex; flex-direction: column; align-items: center; justify-content: flex-start; background-color: ${bgColor};">
           <div style="font-family: Montserrat; font-size: 11px; font-weight: 500;">${day}</div>
->>>>>>> 62f425a0
           ${amountHTML}
         </div>
       `;
@@ -964,29 +539,7 @@
             transactionsContainer.innerHTML = html;
         }
 
-<<<<<<< HEAD
-        function renderTransactionCard(receipt) {
-            const amount = receipt.total.toLocaleString();
-            const isExpense = receipt.total > 0;
-
-            return `
-      <div class="bg-white rounded-[20px] shadow-[0px_8px_33px_-9px_rgba(0,0,0,0.15)] p-[20px] cursor-pointer hover:shadow-lg transition-shadow"
-           onclick="window.location.href='/receipts/${receipt.id}/view'">
-        <div class="flex items-center justify-between">
-          <div class="flex items-center gap-[12px]">
-            <div class="w-[56px] h-[52px] bg-[#F2F2F2] rounded-[8px] flex items-center justify-center flex-shrink-0">
-              <svg width="28" height="28" viewBox="0 0 28 28" fill="none">
-                <path d="M3 9L5 3H19L21 9M3 9V19C3 20.1046 3.89543 21 5 21H19C20.1046 21 21 20.1046 21 19V9M3 9H21M9 13C9 14.6569 10.3431 16 12 16C13.6569 16 15 14.6569 15 13" stroke="#828282" stroke-width="2"/>
-              </svg>
-            </div>
-            <div class="flex flex-col justify-center">
-              <h4 class="font-montserrat font-semibold text-[20px] leading-tight text-text mb-[2px]">${
-                  receipt.merchant
-              }</h4>
-              <p class="font-montserrat text-[15px] leading-tight text-[#727272]">${
-                  receipt.status === 'CONFIRMED' ? 'Food' : 'Pending'
-              }</p>
-=======
+
   function renderTransactionCard(receipt) {
     const amount = receipt.total.toLocaleString();
     // 타입별 색상: 지출(expense), 수입(income), 이체(transfer)
@@ -1026,7 +579,6 @@
               <p class="font-montserrat font-semibold text-[20px]" style="color: ${amountColor}">
                 ${amountSign}${amount}원
               </p>
->>>>>>> 62f425a0
             </div>
           </div>
         </div>
@@ -1041,43 +593,7 @@
         </div>
       </div>
     `;
-<<<<<<< HEAD
-        }
-
-        // Load receipts from API
-        async function loadReceipts() {
-            try {
-                console.log('Fetching receipts from /receipts...');
-                const response = await fetch('/receipts');
-                console.log('Response status:', response.status);
-                const result = await response.json();
-                console.log('Result:', result);
-
-                if (result.status === 'ok' && result.data && result.data.length > 0) {
-                    receiptsData = result.data;
-                    console.log('Receipts data loaded:', receiptsData.length, 'receipts');
-                    // Group receipts by date for list view
-                    const groupedReceipts = groupReceiptsByDate(result.data);
-                    renderGroupedTransactions(groupedReceipts);
-                } else {
-                    // No data or error status
-                    console.log('No data or error status:', result);
-                    receiptsData = [];
-                    transactionsContainer.innerHTML =
-                        '<p class="text-center text-gray font-roboto text-[14px]">거래내역이 없습니다</p>';
-                }
-            } catch (error) {
-                console.error('Error loading receipts:', error);
-                receiptsData = [];
-                transactionsContainer.innerHTML =
-                    '<p class="text-center text-gray font-roboto text-[14px]">거래내역이 없습니다</p>';
-            }
-        }
-
-        // Load receipts on page load
-        await loadReceipts();
-    });
-=======
+
   }
 
   // Update chart with receipt data
@@ -1872,6 +1388,5 @@
     alert('삭제에 실패했습니다. 백엔드 API를 확인해주세요.');
   }
 }
->>>>>>> 62f425a0
 </script>
 {% endblock %}